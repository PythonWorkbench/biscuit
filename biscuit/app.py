import os, sys
import subprocess
import tkinter as tk
from ctypes import windll

from core import *
from core.components import FindReplace, register_game
from core.settings.editor import SettingsEditor

import os, sys
import subprocess
import tkinter as tk
from ctypes import windll

from core import *
from core.components import FindReplace, register_game
from core.settings.editor import SettingsEditor

class App(tk.Tk):
    """
    The App class is the main class of Biscuit. It inherits from the Tkinter Tk class and provides the main window of the application. 
    The class is responsible for setting up the application, initializing the editor, handling events, and managing the different components of the application. 
    It also provides methods for opening and closing directories, editors, and settings, as well as for updating the Git status and registering games. 
    The class uses other classes from the core package, such as Root, SysInfo, Settings, Git, Palette, FindReplace, Notifications, 
    and ExtensionManager, to provide the different functionalities of the application.
    """

    def __init__(self, dir=None, *args, **kwargs):
        super().__init__(*args, **kwargs)
        self.base = self

        # TODO handling resizing, positioning, close min max buttons
        #self.overrideredirect(True)

        self.withdraw()
        self.setup()
        self.root = Root(self)
        self.root.pack(fill=tk.BOTH, expand=True)
        self.late_setup()
        self.initialize_editor()        
        
        # testing
        self.bind('<Control-a>', self.zoom_in)
        self.bind('<Control-s>', self.zoom_out)

    def zoom_in(self, event):
        self.scale *= 1.1  # Increase scale by 10%
        self.tk.call('tk', 'scaling', '-displayof', '.', self.scale)
        self.update_idletasks()

    def zoom_out(self, event):
        self.scale /= 1.1  # Decrease scale by 10%
        self.tk.call('tk', 'scaling', '-displayof', '.', self.scale)
        self.update_idletasks()
        
    def run(self):
        """Runs the main loop of the application and stops the extension manager server."""
        self.mainloop()
        self.extensionsmanager.stop_server()
    
    def setup(self):
        """Sets up the Tkinter window, path, and configurations of the application."""
        self.setup_path()
        self.setup_configs()
        self.setup_tk()

    def late_setup(self):
        """Sets up the references, binds, and extensions of the application."""
        self.focus_set()
        self.binder.late_bind_all()
        self.setup_references()
        self.editorsmanager.add_default_editors()
        self.palette.register_actionset(lambda: self.settings.actionset)
        self.setup_extensions()
    
<<<<<<< HEAD
=======

>>>>>>> 93b50c37
    def setup_path(self):       
        """Sets up the application directory, configuration directory, resource directory, and extensions directory."""
        self.appdir = os.path.dirname(__file__)
        self.configdir = os.path.join(self.appdir, 'config')
        self.resdir = os.path.join(self.appdir, 'res')
        self.extensionsdir = os.path.join(self.appdir, "extensions")

    def setup_configs(self):
        """Sets up the system information, settings, configurations, theme, events, binder, Git, palette, find and replace, and notifications of the application."""
        self.testing = False
        if os.environ.get('ENVIRONMENT') == 'test':
            self.testing = True

        self.git_found = False
        self.active_directory = None
        self.active_branch_name = None
        self.onupdate_functions = []

        self.sysinfo = SysInfo(self)
        self.settings = Settings(self)
        
        self.configs = self.settings.config
        self.theme = self.configs.theme
        
        self.events = Events(self)
        self.binder = Binder(self)

        self.git = Git(self)
        self.palette = Palette(self)
        self.findreplace = FindReplace(self)
        self.notifications = Notifications(self)

    def setup_references(self):
        """Sets up the editors manager, panel, content pane, status bar, explorer, source control, and logger of the application."""
        self.editorsmanager = self.root.baseframe.contentpane.editorspane
        self.panel = self.root.baseframe.contentpane.panel
        self.contentpane = self.root.baseframe.contentpane
        self.statusbar = self.root.statusbar
        self.explorer = self.root.baseframe.sidebar.explorer
        self.source_control = self.root.baseframe.sidebar.source_control
        self.logger = self.panel.logger

    def setup_tk(self):
        """Sets up the Tkinter window size, title, and minimum size."""
        windll.shcore.SetProcessDpiAwareness(1)

        app_width = 1500
        app_height = 950
        # x = int((self.winfo_screenwidth() - app_width) / 2)
        # y = int((self.winfo_screenheight() - app_height) / 2)

        self.geometry(f"{app_width}x{app_height}")
        self.minsize(800, 600)
        self.title("Biscuit")
    
    def setup_tk(self):
        """Sets up the Tkinter window size, title, and minimum size."""
        windll.shcore.SetProcessDpiAwareness(1)

        self.dpi_value = self.winfo_fpixels('1i')
        self.scale = self.dpi_value / 65
        self.tk.call('tk', 'scaling', '-displayof', '.', self.scale)

        app_width = round(1000 * self.scale)
        app_height = round(650 * self.scale)
        # x = int((self.winfo_screenwidth() - app_width) / 2)
        # y = int((self.winfo_screenheight() - app_height) / 2)

        self.geometry(f"{app_width}x{app_height}")

        self.title("Biscuit")

    def setup_extensions(self):
        """Sets up the extensions API and manager of the application."""
        if self.testing:
            return
        
        self.api = ExtensionsAPI(self)
        self.extensionsmanager = ExtensionManager(self)
        self.extensionsmanager.start_server()

    def initialize_editor(self):
        """Generates the help action set and initializes the editor of the application."""
        self.palette.generate_help_actionset()
        self.logger.info('Initializing editor finished.')
        
        self.update_idletasks()
        self.deiconify()
    
    def open_directory(self, dir):
        """Opens a directory in the explorer and updates the Git status."""
        if not os.path.isdir(dir):
            return

        self.active_directory = dir
        self.explorer.directory.change_path(dir)
        self.set_title(os.path.basename(self.active_directory))
        self.update_git()
    
    def close_active_directory(self):
        """Closes the active directory and all editors associated with it."""
        self.active_directory = None
        self.explorer.directory.close_directory()
        self.editorsmanager.delete_all_editors()
        self.set_title()
        self.update_git()
    
    def close_active_editor(self):
        """Closes the active editor."""
        self.editorsmanager.close_active_editor()

    def open_editor(self, path, exists=True):
        """Opens an editor for a file path."""
        if exists and not os.path.isfile(path):
            return

        self.editorsmanager.open_editor(path, exists)

    def open_diff(self, path, exists=True):
        """Opens a diff editor for a file path."""
        if exists and not os.path.isfile(path):
            return

        self.editorsmanager.open_diff_editor(path, exists)
    
    def open_settings(self):
        """Opens the settings editor."""
        self.editorsmanager.add_editor(SettingsEditor(self.editorsmanager))
    
    def open_game(self, name):
        """Opens a game editor."""
        self.editorsmanager.open_game(name)
    
    def register_game(self, game):
        """Registers a game and generates the action set."""
        register_game(game)
        self.settings.gen_actionset()
    
    def update_git(self):
        """Updates the Git status and refreshes the source control."""
        self.git.check_git()
        self.statusbar.update_git_info()
        self.source_control.refresh()

    def open_in_new_window(self, dir):
        """Opens a new window for a directory."""
        subprocess.Popen(["python", sys.argv[0], dir])
    
    def open_new_window(self):
        """Opens a new window."""
        subprocess.Popen(["python", sys.argv[0]])

    def set_title(self, name=None):
        """Sets the title of the application window."""
        if name:
            return self.title("Biscuit")
        self.title(f"{name} - Biscuit")
    
    def toggle_terminal(self):
        """Toggles the terminal panel."""
        self.panel.set_active_view(self.panel.terminal)
        self.contentpane.toggle_panel()
    
    def update_statusbar(self):
        """Updates the status bar with the line, column, and selection information of the active editor."""
        if editor := self.editorsmanager.active_editor:
            if editor.content and editor.content.editable:
                self.statusbar.toggle_editmode(True)
                active_text = editor.content.text
                self.statusbar.set_encoding(active_text.encoding)
                return self.statusbar.set_line_col_info(
                    active_text.line, active_text.column, active_text.get_selected_count())

        self.statusbar.toggle_editmode(False)
    
    def register_onupdate(self, fn):
        """Registers a function to be called on GUI update."""
        self.onupdate_functions.append(fn)

    def on_gui_update(self, *_):
        """Calls all registered functions on GUI update."""
        for fn in self.onupdate_functions:
            try:
                fn()
            except tk.TclError:
                pass<|MERGE_RESOLUTION|>--- conflicted
+++ resolved
@@ -73,10 +73,6 @@
         self.palette.register_actionset(lambda: self.settings.actionset)
         self.setup_extensions()
     
-<<<<<<< HEAD
-=======
-
->>>>>>> 93b50c37
     def setup_path(self):       
         """Sets up the application directory, configuration directory, resource directory, and extensions directory."""
         self.appdir = os.path.dirname(__file__)
