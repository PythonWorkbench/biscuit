--- conflicted
+++ resolved
@@ -1,15 +1,12 @@
 from core.components import BaseEditor, BaseGame
+
+from biscuit.core.components import BaseEditor, BaseGame
 
 from .commands import Commands
 from .logger import Logger
 from .notifications import Notifications
 from .utils import Utils
 
-<<<<<<< HEAD
-from biscuit.core.components import BaseGame, BaseEditor
-
-=======
->>>>>>> 1532478d
 
 class ExtensionsAPI:
     def __init__(self, base):
