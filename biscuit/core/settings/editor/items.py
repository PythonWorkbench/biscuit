--- conflicted
+++ resolved
@@ -52,13 +52,7 @@
         self.entry.pack(side=tk.LEFT)
 
     def validate(self, value) -> None:
-<<<<<<< HEAD
-        if value.isdigit() or value == "":
-            return True
-        return False
-=======
         return bool(value.isdigit() or value == "")
->>>>>>> d7488232
 
     @property
     def value(self) -> str:
