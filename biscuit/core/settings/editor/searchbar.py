--- conflicted
+++ resolved
@@ -1,12 +1,8 @@
 import tkinter as tk
 
-<<<<<<< HEAD
 from hintedtext import HintedEntry
+
 from biscuit.core.components.utils import Frame
-=======
-from core.components.utils import Frame
-from hintedtext import HintedEntry
->>>>>>> 1532478d
 
 
 class Searchbar(Frame):
