--- conflicted
+++ resolved
@@ -1,16 +1,8 @@
 #TODO add actual functions to actionset
 import tkinter as tk
 
-<<<<<<< HEAD
-from .utils.button import SButton, TerminalButton
-from .utils.clock import SClock
-
 from biscuit.core.components import ActionSet
 from biscuit.core.components.utils import Frame
-=======
-from core.components import ActionSet
-from core.components.utils import Frame
->>>>>>> 1532478d
 
 from .utils.button import SButton, TerminalButton
 from .utils.clock import SClock
