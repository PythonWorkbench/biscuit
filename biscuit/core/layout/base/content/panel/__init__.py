--- conflicted
+++ resolved
@@ -1,17 +1,11 @@
 import tkinter as tk
 from tkinter.constants import *
 
-<<<<<<< HEAD
-from .panelbar import Panelbar
+from biscuit.core.components.utils import Frame
 from biscuit.core.components.views.panel import *
-from biscuit.core.components.utils import Frame
-=======
-from core.components.utils import Frame
-from core.components.views.panel import *
 
 from .panelbar import Panelbar
 
->>>>>>> 1532478d
 
 class Panel(Frame):
     """
