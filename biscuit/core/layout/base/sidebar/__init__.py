--- conflicted
+++ resolved
@@ -1,17 +1,10 @@
 import tkinter as tk
 from tkinter.constants import *
 
-<<<<<<< HEAD
-from .slots import Slots
-
+from biscuit.core.components.utils import Frame
 from biscuit.core.components.views.sidebar import *
-from biscuit.core.components.utils import Frame
-=======
-from core.components.utils import Frame
-from core.components.views.sidebar import *
 
 from .slots import Slots
->>>>>>> 1532478d
 
 
 class Sidebar(Frame):
