import tkinter as tk

<<<<<<< HEAD
from .slot import Slot
from .item import MenuItem

from biscuit.core.components.utils import Frame
=======
from core.components.utils import Frame
>>>>>>> 1532478d

from .item import MenuItem
from .slot import Slot


class Slots(Frame):
    def __init__(self, master, *args, **kwargs):
        super().__init__(master, *args, **kwargs)
        self.config(width=150, **self.base.theme.layout.base.sidebar.slots)

        self.slots = []
        self.active_slot = None

        self.menus = []
        self.add_menus()
        
    # --- SLOTS ---
    def add_slot(self, view):
        slot = Slot(self, view)
        slot.pack(fill=tk.Y)
        self.slots.append(slot)
    
    def toggle_first_slot(self):
        self.slots[0].toggle()
    
    def set_active_slot(self, selected_slot):
        self.active_slot = selected_slot
        for slot in self.slots:
            if slot != selected_slot:
                slot.disable()

    # --- MENUS ---
    def add_menus(self):
        self.add_settings_menu()
    
    def add_settings_menu(self):
        file_menu = self.add_menu("settings-gear", "manage")
        file_menu.add_item("Command Palette", lambda *_: self.base.palette.show_prompt(">"))
        file_menu.add_separator()
        file_menu.add_item("Settings", self.base.open_settings)

    def add_menu(self, icon, text):
        new_menu = MenuItem(self, icon, text)
        new_menu.pack(side=tk.BOTTOM, fill=tk.X, padx=0)
        self.menus.append(new_menu.menu)
        
        return new_menu.menu

    def close_all_menus(self, *_):
        for menu in self.menus:
            menu.hide()

    def switch_menu(self, menu):
        active = False
        for i in self.menus:
            if i.active:
                active = True
            if i != menu:
                i.hide()
        
        if active:
            menu.show()<|MERGE_RESOLUTION|>--- conflicted
+++ resolved
@@ -1,13 +1,6 @@
 import tkinter as tk
 
-<<<<<<< HEAD
-from .slot import Slot
-from .item import MenuItem
-
 from biscuit.core.components.utils import Frame
-=======
-from core.components.utils import Frame
->>>>>>> 1532478d
 
 from .item import MenuItem
 from .slot import Slot
