--- conflicted
+++ resolved
@@ -1,11 +1,7 @@
 import tkinter as tk
 from tkinter.constants import *
 
-<<<<<<< HEAD
-from biscuit.core.components.utils import get_codicon, Bubble, Menubutton
-=======
-from core.components.utils import Bubble, Menubutton, get_codicon
->>>>>>> 1532478d
+from biscuit.core.components.utils import Bubble, Menubutton, get_codicon
 
 
 class Slot(Menubutton):
