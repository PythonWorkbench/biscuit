--- conflicted
+++ resolved
@@ -3,11 +3,9 @@
 
 from core.components.utils import Button, Canvas
 
+from biscuit.core.components.utils import Button, Canvas
+
 from .game import BaseGame
-<<<<<<< HEAD
-from biscuit.core.components.utils import Canvas, Button
-=======
->>>>>>> 1532478d
 
 # Constants
 WIDTH = 600
