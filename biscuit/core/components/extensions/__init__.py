import importlib
import os
<<<<<<< HEAD
=======
import sys
>>>>>>> 1532478d
import threading


class ExtensionManager:
    def __init__(self, base):
        self.base = base
        self.extensions = {}
        
        # TODO sandboxed execution of extensions
        # self.blocked_modules = ['os', 'sys']
        # self.imports = {module: __import__(module) for module in sys.modules}
        # sys.modules['builtins'].__import__ = self.restricted_import

        self.load_extensions()

    def refresh_extensions(self):
        self.load_extensions()

    def restricted_import(self, name, globals={}, locals={}, fromlist=[], level=0):
        if name in self.blocked_modules:
            raise importError("Module '{}' is not allowed.".format(name))

        return self.imports[name]

    def load_extensions(self):
        if not (self.base.extensionsdir and os.path.isdir(self.base.extensionsdir)):
            return
        
        extension_files = os.listdir(self.base.extensionsdir)
        for extension_file in extension_files:
            if extension_file.endswith(".py"):
                extension_name = os.path.splitext(extension_file)[0]
                if extension_name in self.extensions.keys():
                    return

                self.load_extension(extension_name)

    def load_extension(self, extension_name):
        module_name = f"extensions.{extension_name}"
        try:
            extension_module = importlib.import_module(module_name)
            extension_instance = extension_module.Extension(self.base.api)
            self.extensions[extension_name] = extension_instance

            self.base.logger.info(f"Extension '{extension_name}' loaded.")
        except importError as e:
            self.base.logger.error(f"Failed to load extension '{extension_name}': {e}")
            self.base.notifications.error(f"Extension '{extension_name}' failed: see logs.")
    
    def run_extensions(self):
        for name, _ in self.extensions.items():
            self.run_extension(name)

    def run_extension(self, name):
        extension = self.extensions.get(name, None)
        if not extension:
            return
        
        try:
            extension.run()
        except Exception as e:
            self.base.logger.error(e)
            self.base.notifications.error(f"Extension '{extension}' failed: see logs.")

    def start_server(self):
        self.base.logger.info(f"Extensions server started.")
        self.server = threading.Thread(target=self.run_extensions)
        self.server.start()
    
    def restart_server(self):
        self.start_server()

    def stop_server(self):
        print(f"Extensions server stopped.")
        self.server.join()<|MERGE_RESOLUTION|>--- conflicted
+++ resolved
@@ -1,9 +1,5 @@
 import importlib
 import os
-<<<<<<< HEAD
-=======
-import sys
->>>>>>> 1532478d
 import threading
 
 
@@ -24,7 +20,7 @@
 
     def restricted_import(self, name, globals={}, locals={}, fromlist=[], level=0):
         if name in self.blocked_modules:
-            raise importError("Module '{}' is not allowed.".format(name))
+            raise ImportError("Module '{}' is not allowed.".format(name))
 
         return self.imports[name]
 
