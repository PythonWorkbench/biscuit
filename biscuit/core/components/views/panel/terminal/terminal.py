--- conflicted
+++ resolved
@@ -3,13 +3,7 @@
 import tkinter as tk
 from threading import Thread
 
-<<<<<<< HEAD
-from .text import TerminalText
-from ..panelview import PanelView
 from biscuit.core.components.utils import Scrollbar
-=======
-from core.components.utils import Scrollbar
->>>>>>> 1532478d
 
 from ..panelview import PanelView
 from .text import TerminalText
