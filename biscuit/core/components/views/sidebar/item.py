import tkinter as tk
from tkinter.constants import *

<<<<<<< HEAD
from .itembar import ItemBar
from biscuit.core.components.utils import Frame
=======
from core.components.utils import Frame
>>>>>>> 1532478d

from .itembar import ItemBar


class SidebarViewItem(Frame):
    def __init__(self, master, itembar=True, *args, **kwargs):
        super().__init__(master, *args, **kwargs)
        self.config(**self.base.theme.views.sidebar.item)

        self.grid_columnconfigure(0, weight=1)
        self.grid_rowconfigure(1, weight=1)

        self.enabled = True
        self.itembar_enabled = itembar

        if itembar:
            self.itembar = ItemBar(self, self.title, self.__buttons__)
            self.itembar.grid(row=0, column=0, sticky=NSEW)

        self.content = Frame(self, **self.base.theme.views.sidebar.item)
        self.content.master = self.master
        self.content.grid_rowconfigure(0, weight=1)
        self.content.grid_columnconfigure(0, weight=1)
        self.content.grid(row=1 if itembar else 0, column=0, sticky=NSEW)
    
    def set_title(self, title):
        if self.itembar_enabled:
            self.itembar.set_title(title)

    def toggle(self, *_):
        if not self.enabled:
            self.enable()
        else:
            self.disable()
        
    def enable(self):
        if not self.enabled:
            self.content.grid()
            self.enabled = True

    def disable(self):
        if self.enabled:
            self.content.grid_remove()
            self.enabled = False<|MERGE_RESOLUTION|>--- conflicted
+++ resolved
@@ -1,12 +1,7 @@
 import tkinter as tk
 from tkinter.constants import *
 
-<<<<<<< HEAD
-from .itembar import ItemBar
 from biscuit.core.components.utils import Frame
-=======
-from core.components.utils import Frame
->>>>>>> 1532478d
 
 from .itembar import ItemBar
 
