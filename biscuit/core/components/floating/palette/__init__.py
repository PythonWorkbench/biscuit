# TODO Palette
#   - working commands
#   - sub menus


import tkinter as tk

from core.components.utils import Toplevel

from .actionset import ActionSet
from .item import MenuItem
from .searchbar import Searchbar
<<<<<<< HEAD
from .actionset import ActionSet

from biscuit.core.components.utils import Toplevel
=======
>>>>>>> 1532478d


class Palette(Toplevel):
    """
    Palette

    Palette is an action menu centered horizontally and aligned to top of root.
    They contain a list of actions.

    +----------------------------------------------+
    |  \   | search                         |  \   |
    |   \  +--------------------------------+   \  |
    |    \    \    \    \    \    \    \    \    \ |
    |\    \    \    \    \    \    \    \    \    \|
    | \    \    \    \    \    \    \    \    \    |
    |  \    \    \    \    \    \    \    \    \   |
    |   \    \    \    \    \    \    \    \    \  |
    +----------------------------------------------+
    """
    def __init__(self, master, items=None, width=60,*args, **kwargs):
        super().__init__(master, *args, **kwargs)
        self.config(pady=1, bg=self.base.theme.border)
        
        self.width = round(width * self.base.scale)
        self.active = False

        self.withdraw()
        self.overrideredirect(True)

        self.grid_columnconfigure(0, weight=1)
        self.grid_rowconfigure(0, weight=1)

        self.row = 1
        self.selected = 0

        self.shown_items = []

        self.actionsets = []
        self.active_set = None
        self.add_search_bar()
        
        self.configure_bindings()

    def register_actionset(self, actionset):
        self.actionsets.append(actionset)
    
    def generate_help_actionset(self):
        actionset = ActionSet("Help", "?", [("? Help", lambda e=None:print("Help e"))])
        for i in self.actionsets:
            i = i() # get the actionset
            if i.prompt:
                actionset.append((f"{i.prompt} {i.id}", lambda e=None:print(f"Help {i.id}")))

    def add_item(self, text, command):
        new_item = MenuItem(self, text, command)
        new_item.grid(row=self.row, sticky=tk.EW, padx=1, pady=(0, 0))
        
        self.shown_items.append(new_item)

        self.row += 1
        self.refresh_selected()
        return new_item

    def add_search_bar(self):
        self.search_bar = Searchbar(self)
        self.search_bar.grid(row=0, sticky=tk.EW, pady=5, padx=5)
    
    def configure_bindings(self):
        self.bind("<FocusOut>", self.hide)
        self.bind("<Escape>", self.hide)

        self.row += 1
        self.refresh_selected()
    
    def pick_actionset(self, actionset):
        self.active_set = actionset
    
    def pick_file_search(self):
        self.active_set = self.base.explorer.get_actionset()
        
    def choose(self, *_):
        #TODO pass the term to the function as argument (for input requiring commands)
        self.shown_items[self.selected].command()
        self.hide()
        
    def get_items(self):
        return self.active_set
    
    def hide(self, *args):
        self.withdraw()
        self.reset()
        
    def hide_all_items(self):
        for i in self.shown_items:
            i.destroy()
        
        self.shown_items = []
        self.row = 1
    
    def reset_selection(self):
        self.selected = 0
        self.refresh_selected()

    def refresh_selected(self):
        if not self.shown_items:
            return

        for i in self.shown_items:
            i.deselect()
        
        try:
            self.shown_items[self.selected].select()
        except IndexError:
            self.base.logger.error(f"Command '{self.selected}' doesnt exist")
    
    def reset(self):
        self.search_bar.clear()
        self.reset_selection()

    def search_bar_enter(self, *args):
        self.choose()
        return "break"
    
    def show_no_results(self):
        self.hide_all_items()
        self.reset_selection()
        self.add_item("No results found", lambda:...)

    def select(self, delta):
        self.selected += delta
        self.selected = min(max(0, self.selected), len(self.shown_items) - 1)
        self.refresh_selected()
    
    def show_items(self, items):
        self.hide_all_items()

        for i in items[:10]:
            self.add_item(*i)

        self.reset_selection()

    def show_prompt(self, prompt):
        self.update_idletasks()
        x = self.master.winfo_rootx() + int((self.master.winfo_width() - self.winfo_width())/2)
        y = self.master.winfo_rooty()
        self.geometry(f"+{x}+{y}")
        self.deiconify()
        self.focus_set()
        self.search_bar.focus()
        self.search_bar.add_prompt(prompt)<|MERGE_RESOLUTION|>--- conflicted
+++ resolved
@@ -7,15 +7,11 @@
 
 from core.components.utils import Toplevel
 
+from biscuit.core.components.utils import Toplevel
+
 from .actionset import ActionSet
 from .item import MenuItem
 from .searchbar import Searchbar
-<<<<<<< HEAD
-from .actionset import ActionSet
-
-from biscuit.core.components.utils import Toplevel
-=======
->>>>>>> 1532478d
 
 
 class Palette(Toplevel):
