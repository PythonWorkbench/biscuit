import os
from sys import platform
import tkinter as tk
from tkinterDnD import Tk

from .base import Base
from .containers import PrimaryPane
from .components.menubar import MenuBar
from .components.statusbar import StatusBar
from .components.command_palette import CommandPalette


class Root(Tk):
    def __init__(self, path, dir=None, *args, **kwargs):
        super().__init__(*args, **kwargs)
        self.appdir = os.path.dirname(path)
<<<<<<< HEAD

        self.geometry("900x650")
=======
        if platform in ["linux", "linux2"]:
            self.appdir = os.path.join(os.path.abspath(os.getcwd()), "src")
        self.geometry("850x650")
>>>>>>> 75ce37c4
        self.minsize(800, 600)
        self.title("Biscuit")

        self.base = Base(root=self)

        self.menubar = MenuBar(self)
        self.menubar.pack(fill=tk.X)

        self.primarypane = PrimaryPane(self)
        self.primarypane.pack(fill=tk.BOTH, expand=True)

        self.statusbar = StatusBar(master=self)
        self.statusbar.pack(side=tk.BOTTOM, fill=tk.X)

        self.command_palette = CommandPalette(self)
        self.base.binder.bind("<Control-P>", self.command_palette.show)

        if dir:
            self.base.set_active_dir(dir)

        self.base.after_initialization()

    def get_popup_x(self, width):
        return self.winfo_rootx() + int(self.winfo_width() / 2) - int(width / 2)

    def get_popup_y(self):
        return self.winfo_rooty()

    def run(self):
        self.mainloop()<|MERGE_RESOLUTION|>--- conflicted
+++ resolved
@@ -14,14 +14,11 @@
     def __init__(self, path, dir=None, *args, **kwargs):
         super().__init__(*args, **kwargs)
         self.appdir = os.path.dirname(path)
-<<<<<<< HEAD
 
         self.geometry("900x650")
-=======
         if platform in ["linux", "linux2"]:
             self.appdir = os.path.join(os.path.abspath(os.getcwd()), "src")
-        self.geometry("850x650")
->>>>>>> 75ce37c4
+        
         self.minsize(800, 600)
         self.title("Biscuit")
 
